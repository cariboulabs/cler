--- conflicted
+++ resolved
@@ -132,15 +132,6 @@
 
 message(STATUS "CLER: Using CLER_DEFAULT_MAX_WORKERS=${CLER_DEFAULT_MAX_WORKERS}")
 
-<<<<<<< HEAD
-=======
-if((UNIX OR APPLE) AND NOT WIN32)
-  add_subdirectory(logger)
-else()
-  message(STATUS "Skipping logger for windows builds as it relies on pthreads")
-endif()
-
->>>>>>> c2c74a8f
 if (CLER_BUILD_BLOCKS)
   add_subdirectory(logger) #mightaswell
   add_subdirectory(desktop_blocks)
